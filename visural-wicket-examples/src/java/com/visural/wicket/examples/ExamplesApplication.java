--- conflicted
+++ resolved
@@ -28,10 +28,6 @@
 public class ExamplesApplication extends WebApplication {
 
     public ExamplesApplication() {
-<<<<<<< HEAD
-=======
-        addRenderHeadListener(JavascriptPackageResource.getHeaderContribution(new JQueryResourceReference(Version.V1_6_3)));
->>>>>>> 4d470a10
     }
 
     @Override
@@ -44,7 +40,6 @@
         }
         getResourceSettings().setResourcePollFrequency(null);
         getResourceSettings().setResourceStreamLocator(new LessCSSResourceStreamLocator(getResourceFinder()));
-        getResourceSettings().setJavascriptCompressor(null);
         getDebugSettings().setOutputComponentPath(true);
     }
 //
